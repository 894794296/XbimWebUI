--- conflicted
+++ resolved
@@ -1675,15 +1675,9 @@
     * Directions of this views are defined by the coordinate system. Target and distance are defined by {@link Viewer#setCameraTarget setCameraTarget()} method to certain product ID
     * or to the model extent if {@link Viewer#setCameraTarget setCameraTarget()} is called with no arguments.
     */
-<<<<<<< HEAD
-    public show(type: string, callback?: () => void) {
+    public show(type: : 'top' | 'bottom' | 'front' | 'back' | 'left' | 'right', callback?: () => void) {
         var origin = this.origin;
         var distance = this.distance;
-=======
-    public show(type: 'top' | 'bottom' | 'front' | 'back' | 'left' | 'right' ) {
-        var origin = this._origin;
-        var distance = this._distance;
->>>>>>> 7c91e7b2
         var camera = [0, 0, 0];
         var heading = [0, 0, 1];
         switch (type) {
